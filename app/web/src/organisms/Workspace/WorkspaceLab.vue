--- conflicted
+++ resolved
@@ -45,13 +45,8 @@
 </template>
 
 <script lang="ts" setup>
-<<<<<<< HEAD
 import { computed, ref } from "vue";
-=======
-import { computed } from "vue";
-import { useRoute, useRouter } from "vue-router";
-import { refFrom, untilUnmounted } from "vuse-rx/src";
->>>>>>> 927762d5
+import { untilUnmounted } from "vuse-rx/src";
 import { bufferTime } from "rxjs/operators";
 import { firstValueFrom } from "rxjs";
 import SiPanel from "@/atoms/SiPanel.vue";
